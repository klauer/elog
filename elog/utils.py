"""
Utility functions for PCDS ELog
"""

primary_elog = None
registry = set()


def facility_name(hutch):
    """Return the facility name for an instrument"""
<<<<<<< HEAD
    return '{}_Instrument'.format(hutch.upper())


def get_primary_elog():
    """Return the registered primary elog"""
    if primary_elog is None:
        raise ValueError('No primary elog has been registered.')
    return primary_elog


def register_elog(elog, primary=None):
    """
    Register an elog to be retrieved later.

    All registered elogs will be added to the "registry" set.

    One elog at a time can be designated as the "primary" elog.
    Typically, this will be the main instrument elog associated
    with the hutch session.

    The "primary" elog can be quickly retrieved via get_primary_elog
    to be used in many places without needing to explicitly pass it
    around as an argument.

    Parameters
    ----------
    elog : Elog
        The elog to register.

    primary : bool, optional
        If True, this will be the primary elog returned when the
        get_primary_elog function called. If False, this will not be.
        If omitted, this will default to True if there is no primary elog
        or False if there already is one.
    """
    global primary_elog

    if primary is None:
        if primary_elog is None:
            primary = True
        else:
            primary = False

    if primary:
        primary_elog = elog

    registry.add(elog)


def clear_registry():
    """
    Reset the elog registry to the starting values.
    """
    global primary_elog
    primary_elog = None
    registry.clear()
=======
    if hutch in [
        'dia', 'mfx', 'mec', 'cxi', 'xcs', 'xpp', 'sxr', 'amo',
        'DIA', 'MFX', 'MEC', 'CXI', 'XCS', 'XPP', 'SXR', 'AMO',
    ]:
        return '{}_Instrument'.format(hutch.upper())
    return '{}_Instrument'.format(hutch.lower())
>>>>>>> 58f95e23
<|MERGE_RESOLUTION|>--- conflicted
+++ resolved
@@ -8,8 +8,12 @@
 
 def facility_name(hutch):
     """Return the facility name for an instrument"""
-<<<<<<< HEAD
-    return '{}_Instrument'.format(hutch.upper())
+    if hutch in [
+        'dia', 'mfx', 'mec', 'cxi', 'xcs', 'xpp', 'sxr', 'amo',
+        'DIA', 'MFX', 'MEC', 'CXI', 'XCS', 'XPP', 'SXR', 'AMO',
+    ]:
+        return '{}_Instrument'.format(hutch.upper())
+    return '{}_Instrument'.format(hutch.lower())
 
 
 def get_primary_elog():
@@ -64,12 +68,4 @@
     """
     global primary_elog
     primary_elog = None
-    registry.clear()
-=======
-    if hutch in [
-        'dia', 'mfx', 'mec', 'cxi', 'xcs', 'xpp', 'sxr', 'amo',
-        'DIA', 'MFX', 'MEC', 'CXI', 'XCS', 'XPP', 'SXR', 'AMO',
-    ]:
-        return '{}_Instrument'.format(hutch.upper())
-    return '{}_Instrument'.format(hutch.lower())
->>>>>>> 58f95e23
+    registry.clear()